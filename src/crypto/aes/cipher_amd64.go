// Copyright 2012 The Go Authors. All rights reserved.
// Use of this source code is governed by a BSD-style
// license that can be found in the LICENSE file.

package aes

import (
	"crypto/cipher"
<<<<<<< HEAD
	"crypto/internal/boring"
	"crypto/internal/cipherhw"
=======
	"internal/cpu"
>>>>>>> 1ba26a33
)

// defined in asm_amd64.s

func encryptBlockAsm(nr int, xk *uint32, dst, src *byte)
func decryptBlockAsm(nr int, xk *uint32, dst, src *byte)
func expandKeyAsm(nr int, key *byte, enc *uint32, dec *uint32)

type aesCipherAsm struct {
	aesCipher
}

func newCipher(key []byte) (cipher.Block, error) {
	if !cpu.X86.HasAES {
		return newCipherGeneric(key)
	}
	n := len(key) + 28
	c := aesCipherAsm{aesCipher{make([]uint32, n), make([]uint32, n)}}
	rounds := 10
	switch len(key) {
	case 128 / 8:
		rounds = 10
	case 192 / 8:
		rounds = 12
	case 256 / 8:
		rounds = 14
	}

	expandKeyAsm(rounds, &key[0], &c.enc[0], &c.dec[0])
	if cpu.X86.HasAES && cpu.X86.HasPCLMULQDQ {
		return &aesCipherGCM{c}, nil
	}

	return &c, nil
}

func (c *aesCipherAsm) BlockSize() int { return BlockSize }

func (c *aesCipherAsm) Encrypt(dst, src []byte) {
	boring.Unreachable()
	if len(src) < BlockSize {
		panic("crypto/aes: input not full block")
	}
	if len(dst) < BlockSize {
		panic("crypto/aes: output not full block")
	}
	encryptBlockAsm(len(c.enc)/4-1, &c.enc[0], &dst[0], &src[0])
}

func (c *aesCipherAsm) Decrypt(dst, src []byte) {
	boring.Unreachable()
	if len(src) < BlockSize {
		panic("crypto/aes: input not full block")
	}
	if len(dst) < BlockSize {
		panic("crypto/aes: output not full block")
	}
	decryptBlockAsm(len(c.dec)/4-1, &c.dec[0], &dst[0], &src[0])
}

// expandKey is used by BenchmarkExpand to ensure that the asm implementation
// of key expansion is used for the benchmark when it is available.
func expandKey(key []byte, enc, dec []uint32) {
	if cpu.X86.HasAES {
		rounds := 10 // rounds needed for AES128
		switch len(key) {
		case 192 / 8:
			rounds = 12
		case 256 / 8:
			rounds = 14
		}
		expandKeyAsm(rounds, &key[0], &enc[0], &dec[0])
	} else {
		expandKeyGo(key, enc, dec)
	}
}<|MERGE_RESOLUTION|>--- conflicted
+++ resolved
@@ -6,12 +6,8 @@
 
 import (
 	"crypto/cipher"
-<<<<<<< HEAD
 	"crypto/internal/boring"
-	"crypto/internal/cipherhw"
-=======
 	"internal/cpu"
->>>>>>> 1ba26a33
 )
 
 // defined in asm_amd64.s
