// Copyright 2009 The Go Authors. All rights reserved.
// Use of this source code is governed by a BSD-style
// license that can be found in the LICENSE file.

package os_test

import (
	"bytes"
	"errors"
	"flag"
	"fmt"
	"internal/testenv"
	"io"
	"io/fs"
	"os"
	. "os"
	osexec "os/exec"
	"path/filepath"
	"reflect"
	"runtime"
	"runtime/debug"
	"sort"
	"strings"
	"sync"
	"syscall"
	"testing"
	"testing/fstest"
	"time"
)

var dot = []string{
	"dir_unix.go",
	"env.go",
	"error.go",
	"file.go",
	"os_test.go",
	"types.go",
	"stat_darwin.go",
	"stat_linux.go",
}

type sysDir struct {
	name  string
	files []string
}

var sysdir = func() *sysDir {
	switch runtime.GOOS {
	case "android":
		return &sysDir{
			"/system/lib",
			[]string{
				"libmedia.so",
				"libpowermanager.so",
			},
		}
	case "darwin", "ios":
		switch runtime.GOARCH {
		case "arm64":
			wd, err := syscall.Getwd()
			if err != nil {
				wd = err.Error()
			}
			sd := &sysDir{
				filepath.Join(wd, "..", ".."),
				[]string{
					"ResourceRules.plist",
					"Info.plist",
				},
			}
			found := true
			for _, f := range sd.files {
				path := filepath.Join(sd.name, f)
				if _, err := Stat(path); err != nil {
					found = false
					break
				}
			}
			if found {
				return sd
			}
			// In a self-hosted iOS build the above files might
			// not exist. Look for system files instead below.
		}
	case "windows":
		return &sysDir{
			Getenv("SystemRoot") + "\\system32\\drivers\\etc",
			[]string{
				"networks",
				"protocol",
				"services",
			},
		}
	case "plan9":
		return &sysDir{
			"/lib/ndb",
			[]string{
				"common",
				"local",
			},
		}
	}
	return &sysDir{
		"/etc",
		[]string{
			"group",
			"hosts",
			"passwd",
		},
	}
}()

func size(name string, t *testing.T) int64 {
	file, err := Open(name)
	if err != nil {
		t.Fatal("open failed:", err)
	}
	defer file.Close()
	var buf [100]byte
	len := 0
	for {
		n, e := file.Read(buf[0:])
		len += n
		if e == io.EOF {
			break
		}
		if e != nil {
			t.Fatal("read failed:", e)
		}
	}
	return int64(len)
}

func equal(name1, name2 string) (r bool) {
	switch runtime.GOOS {
	case "windows":
		r = strings.ToLower(name1) == strings.ToLower(name2)
	default:
		r = name1 == name2
	}
	return
}

// localTmp returns a local temporary directory not on NFS.
func localTmp() string {
	switch runtime.GOOS {
	case "android", "windows":
		return TempDir()
	case "darwin", "ios":
		switch runtime.GOARCH {
		case "arm64":
			return TempDir()
		}
	}
	return "/tmp"
}

func newFile(testName string, t *testing.T) (f *File) {
	f, err := os.CreateTemp(localTmp(), "_Go_"+testName)
	if err != nil {
		t.Fatalf("TempFile %s: %s", testName, err)
	}
	return
}

func newDir(testName string, t *testing.T) (name string) {
	name, err := os.MkdirTemp(localTmp(), "_Go_"+testName)
	if err != nil {
		t.Fatalf("TempDir %s: %s", testName, err)
	}
	return
}

var sfdir = sysdir.name
var sfname = sysdir.files[0]

func TestStat(t *testing.T) {
	path := sfdir + "/" + sfname
	dir, err := Stat(path)
	if err != nil {
		t.Fatal("stat failed:", err)
	}
	if !equal(sfname, dir.Name()) {
		t.Error("name should be ", sfname, "; is", dir.Name())
	}
	filesize := size(path, t)
	if dir.Size() != filesize {
		t.Error("size should be", filesize, "; is", dir.Size())
	}
}

func TestStatError(t *testing.T) {
	defer chtmpdir(t)()

	path := "no-such-file"

	fi, err := Stat(path)
	if err == nil {
		t.Fatal("got nil, want error")
	}
	if fi != nil {
		t.Errorf("got %v, want nil", fi)
	}
	if perr, ok := err.(*PathError); !ok {
		t.Errorf("got %T, want %T", err, perr)
	}

	testenv.MustHaveSymlink(t)

	link := "symlink"
	err = Symlink(path, link)
	if err != nil {
		t.Fatal(err)
	}

	fi, err = Stat(link)
	if err == nil {
		t.Fatal("got nil, want error")
	}
	if fi != nil {
		t.Errorf("got %v, want nil", fi)
	}
	if perr, ok := err.(*PathError); !ok {
		t.Errorf("got %T, want %T", err, perr)
	}
}

func TestFstat(t *testing.T) {
	path := sfdir + "/" + sfname
	file, err1 := Open(path)
	if err1 != nil {
		t.Fatal("open failed:", err1)
	}
	defer file.Close()
	dir, err2 := file.Stat()
	if err2 != nil {
		t.Fatal("fstat failed:", err2)
	}
	if !equal(sfname, dir.Name()) {
		t.Error("name should be ", sfname, "; is", dir.Name())
	}
	filesize := size(path, t)
	if dir.Size() != filesize {
		t.Error("size should be", filesize, "; is", dir.Size())
	}
}

func TestLstat(t *testing.T) {
	path := sfdir + "/" + sfname
	dir, err := Lstat(path)
	if err != nil {
		t.Fatal("lstat failed:", err)
	}
	if !equal(sfname, dir.Name()) {
		t.Error("name should be ", sfname, "; is", dir.Name())
	}
	filesize := size(path, t)
	if dir.Size() != filesize {
		t.Error("size should be", filesize, "; is", dir.Size())
	}
}

// Read with length 0 should not return EOF.
func TestRead0(t *testing.T) {
	path := sfdir + "/" + sfname
	f, err := Open(path)
	if err != nil {
		t.Fatal("open failed:", err)
	}
	defer f.Close()

	b := make([]byte, 0)
	n, err := f.Read(b)
	if n != 0 || err != nil {
		t.Errorf("Read(0) = %d, %v, want 0, nil", n, err)
	}
	b = make([]byte, 100)
	n, err = f.Read(b)
	if n <= 0 || err != nil {
		t.Errorf("Read(100) = %d, %v, want >0, nil", n, err)
	}
}

// Reading a closed file should return ErrClosed error
func TestReadClosed(t *testing.T) {
	path := sfdir + "/" + sfname
	file, err := Open(path)
	if err != nil {
		t.Fatal("open failed:", err)
	}
	file.Close() // close immediately

	b := make([]byte, 100)
	_, err = file.Read(b)

	e, ok := err.(*PathError)
	if !ok {
		t.Fatalf("Read: %T(%v), want PathError", e, e)
	}

	if e.Err != ErrClosed {
		t.Errorf("Read: %v, want PathError(ErrClosed)", e)
	}
}

func testReaddirnames(dir string, contents []string, t *testing.T) {
	file, err := Open(dir)
	if err != nil {
		t.Fatalf("open %q failed: %v", dir, err)
	}
	defer file.Close()
	s, err2 := file.Readdirnames(-1)
	if err2 != nil {
		t.Fatalf("Readdirnames %q failed: %v", dir, err2)
	}
	for _, m := range contents {
		found := false
		for _, n := range s {
			if n == "." || n == ".." {
				t.Errorf("got %q in directory", n)
			}
			if !equal(m, n) {
				continue
			}
			if found {
				t.Error("present twice:", m)
			}
			found = true
		}
		if !found {
			t.Error("could not find", m)
		}
	}
	if s == nil {
		t.Error("Readdirnames returned nil instead of empty slice")
	}
}

func testReaddir(dir string, contents []string, t *testing.T) {
	file, err := Open(dir)
	if err != nil {
		t.Fatalf("open %q failed: %v", dir, err)
	}
	defer file.Close()
	s, err2 := file.Readdir(-1)
	if err2 != nil {
		t.Fatalf("Readdir %q failed: %v", dir, err2)
	}
	for _, m := range contents {
		found := false
		for _, n := range s {
			if n.Name() == "." || n.Name() == ".." {
				t.Errorf("got %q in directory", n.Name())
			}
			if !equal(m, n.Name()) {
				continue
			}
			if found {
				t.Error("present twice:", m)
			}
			found = true
		}
		if !found {
			t.Error("could not find", m)
		}
	}
	if s == nil {
		t.Error("Readdir returned nil instead of empty slice")
	}
}

func testReadDir(dir string, contents []string, t *testing.T) {
	file, err := Open(dir)
	if err != nil {
		t.Fatalf("open %q failed: %v", dir, err)
	}
	defer file.Close()
	s, err2 := file.ReadDir(-1)
	if err2 != nil {
		t.Fatalf("ReadDir %q failed: %v", dir, err2)
	}
	for _, m := range contents {
		found := false
		for _, n := range s {
			if n.Name() == "." || n.Name() == ".." {
				t.Errorf("got %q in directory", n)
			}
			if !equal(m, n.Name()) {
				continue
			}
			if found {
				t.Error("present twice:", m)
			}
			found = true
			lstat, err := Lstat(dir + "/" + m)
			if err != nil {
				t.Fatal(err)
			}
			if n.IsDir() != lstat.IsDir() {
				t.Errorf("%s: IsDir=%v, want %v", m, n.IsDir(), lstat.IsDir())
			}
			if n.Type() != lstat.Mode().Type() {
				t.Errorf("%s: IsDir=%v, want %v", m, n.Type(), lstat.Mode().Type())
			}
			info, err := n.Info()
			if err != nil {
				t.Errorf("%s: Info: %v", m, err)
				continue
			}
			if !SameFile(info, lstat) {
				t.Errorf("%s: Info: SameFile(info, lstat) = false", m)
			}
		}
		if !found {
			t.Error("could not find", m)
		}
	}
	if s == nil {
		t.Error("ReadDir returned nil instead of empty slice")
	}
}

func TestFileReaddirnames(t *testing.T) {
	testReaddirnames(".", dot, t)
	testReaddirnames(sysdir.name, sysdir.files, t)
	testReaddirnames(t.TempDir(), nil, t)
}

func TestFileReaddir(t *testing.T) {
	testReaddir(".", dot, t)
	testReaddir(sysdir.name, sysdir.files, t)
	testReaddir(t.TempDir(), nil, t)
}

func TestFileReadDir(t *testing.T) {
	testReadDir(".", dot, t)
	testReadDir(sysdir.name, sysdir.files, t)
	testReadDir(t.TempDir(), nil, t)
}

func benchmarkReaddirname(path string, b *testing.B) {
	var nentries int
	for i := 0; i < b.N; i++ {
		f, err := Open(path)
		if err != nil {
			b.Fatalf("open %q failed: %v", path, err)
		}
		ns, err := f.Readdirnames(-1)
		f.Close()
		if err != nil {
			b.Fatalf("readdirnames %q failed: %v", path, err)
		}
		nentries = len(ns)
	}
	b.Logf("benchmarkReaddirname %q: %d entries", path, nentries)
}

func benchmarkReaddir(path string, b *testing.B) {
	var nentries int
	for i := 0; i < b.N; i++ {
		f, err := Open(path)
		if err != nil {
			b.Fatalf("open %q failed: %v", path, err)
		}
		fs, err := f.Readdir(-1)
		f.Close()
		if err != nil {
			b.Fatalf("readdir %q failed: %v", path, err)
		}
		nentries = len(fs)
	}
	b.Logf("benchmarkReaddir %q: %d entries", path, nentries)
}

func benchmarkReadDir(path string, b *testing.B) {
	var nentries int
	for i := 0; i < b.N; i++ {
		f, err := Open(path)
		if err != nil {
			b.Fatalf("open %q failed: %v", path, err)
		}
		fs, err := f.ReadDir(-1)
		f.Close()
		if err != nil {
			b.Fatalf("readdir %q failed: %v", path, err)
		}
		nentries = len(fs)
	}
	b.Logf("benchmarkReadDir %q: %d entries", path, nentries)
}

func BenchmarkReaddirname(b *testing.B) {
	benchmarkReaddirname(".", b)
}

func BenchmarkReaddir(b *testing.B) {
	benchmarkReaddir(".", b)
}

func BenchmarkReadDir(b *testing.B) {
	benchmarkReadDir(".", b)
}

func benchmarkStat(b *testing.B, path string) {
	b.ResetTimer()
	for i := 0; i < b.N; i++ {
		_, err := Stat(path)
		if err != nil {
			b.Fatalf("Stat(%q) failed: %v", path, err)
		}
	}
}

func benchmarkLstat(b *testing.B, path string) {
	b.ResetTimer()
	for i := 0; i < b.N; i++ {
		_, err := Lstat(path)
		if err != nil {
			b.Fatalf("Lstat(%q) failed: %v", path, err)
		}
	}
}

func BenchmarkStatDot(b *testing.B) {
	benchmarkStat(b, ".")
}

func BenchmarkStatFile(b *testing.B) {
	benchmarkStat(b, filepath.Join(runtime.GOROOT(), "src/os/os_test.go"))
}

func BenchmarkStatDir(b *testing.B) {
	benchmarkStat(b, filepath.Join(runtime.GOROOT(), "src/os"))
}

func BenchmarkLstatDot(b *testing.B) {
	benchmarkLstat(b, ".")
}

func BenchmarkLstatFile(b *testing.B) {
	benchmarkLstat(b, filepath.Join(runtime.GOROOT(), "src/os/os_test.go"))
}

func BenchmarkLstatDir(b *testing.B) {
	benchmarkLstat(b, filepath.Join(runtime.GOROOT(), "src/os"))
}

// Read the directory one entry at a time.
func smallReaddirnames(file *File, length int, t *testing.T) []string {
	names := make([]string, length)
	count := 0
	for {
		d, err := file.Readdirnames(1)
		if err == io.EOF {
			break
		}
		if err != nil {
			t.Fatalf("readdirnames %q failed: %v", file.Name(), err)
		}
		if len(d) == 0 {
			t.Fatalf("readdirnames %q returned empty slice and no error", file.Name())
		}
		names[count] = d[0]
		count++
	}
	return names[0:count]
}

// Check that reading a directory one entry at a time gives the same result
// as reading it all at once.
func TestReaddirnamesOneAtATime(t *testing.T) {
	// big directory that doesn't change often.
	dir := "/usr/bin"
	switch runtime.GOOS {
	case "android":
		dir = "/system/bin"
	case "darwin", "ios":
		switch runtime.GOARCH {
		case "arm64":
			wd, err := Getwd()
			if err != nil {
				t.Fatal(err)
			}
			dir = wd
		}
	case "plan9":
		dir = "/bin"
	case "windows":
		dir = Getenv("SystemRoot") + "\\system32"
	}
	file, err := Open(dir)
	if err != nil {
		t.Fatalf("open %q failed: %v", dir, err)
	}
	defer file.Close()
	all, err1 := file.Readdirnames(-1)
	if err1 != nil {
		t.Fatalf("readdirnames %q failed: %v", dir, err1)
	}
	file1, err2 := Open(dir)
	if err2 != nil {
		t.Fatalf("open %q failed: %v", dir, err2)
	}
	defer file1.Close()
	small := smallReaddirnames(file1, len(all)+100, t) // +100 in case we screw up
	if len(small) < len(all) {
		t.Fatalf("len(small) is %d, less than %d", len(small), len(all))
	}
	for i, n := range all {
		if small[i] != n {
			t.Errorf("small read %q mismatch: %v", small[i], n)
		}
	}
}

func TestReaddirNValues(t *testing.T) {
	if testing.Short() {
		t.Skip("test.short; skipping")
	}
	dir, err := os.MkdirTemp("", "")
	if err != nil {
		t.Fatalf("TempDir: %v", err)
	}
	defer RemoveAll(dir)
	for i := 1; i <= 105; i++ {
		f, err := Create(filepath.Join(dir, fmt.Sprintf("%d", i)))
		if err != nil {
			t.Fatalf("Create: %v", err)
		}
		f.Write([]byte(strings.Repeat("X", i)))
		f.Close()
	}

	var d *File
	openDir := func() {
		var err error
		d, err = Open(dir)
		if err != nil {
			t.Fatalf("Open directory: %v", err)
		}
	}

	readdirExpect := func(n, want int, wantErr error) {
		t.Helper()
		fi, err := d.Readdir(n)
		if err != wantErr {
			t.Fatalf("Readdir of %d got error %v, want %v", n, err, wantErr)
		}
		if g, e := len(fi), want; g != e {
			t.Errorf("Readdir of %d got %d files, want %d", n, g, e)
		}
	}

	readDirExpect := func(n, want int, wantErr error) {
		t.Helper()
		de, err := d.ReadDir(n)
		if err != wantErr {
			t.Fatalf("ReadDir of %d got error %v, want %v", n, err, wantErr)
		}
		if g, e := len(de), want; g != e {
			t.Errorf("ReadDir of %d got %d files, want %d", n, g, e)
		}
	}

	readdirnamesExpect := func(n, want int, wantErr error) {
		t.Helper()
		fi, err := d.Readdirnames(n)
		if err != wantErr {
			t.Fatalf("Readdirnames of %d got error %v, want %v", n, err, wantErr)
		}
		if g, e := len(fi), want; g != e {
			t.Errorf("Readdirnames of %d got %d files, want %d", n, g, e)
		}
	}

	for _, fn := range []func(int, int, error){readdirExpect, readdirnamesExpect, readDirExpect} {
		// Test the slurp case
		openDir()
		fn(0, 105, nil)
		fn(0, 0, nil)
		d.Close()

		// Slurp with -1 instead
		openDir()
		fn(-1, 105, nil)
		fn(-2, 0, nil)
		fn(0, 0, nil)
		d.Close()

		// Test the bounded case
		openDir()
		fn(1, 1, nil)
		fn(2, 2, nil)
		fn(105, 102, nil) // and tests buffer >100 case
		fn(3, 0, io.EOF)
		d.Close()
	}
}

func touch(t *testing.T, name string) {
	f, err := Create(name)
	if err != nil {
		t.Fatal(err)
	}
	if err := f.Close(); err != nil {
		t.Fatal(err)
	}
}

func TestReaddirStatFailures(t *testing.T) {
	switch runtime.GOOS {
	case "windows", "plan9":
		// Windows and Plan 9 already do this correctly,
		// but are structured with different syscalls such
		// that they don't use Lstat, so the hook below for
		// testing it wouldn't work.
		t.Skipf("skipping test on %v", runtime.GOOS)
	}
	dir, err := os.MkdirTemp("", "")
	if err != nil {
		t.Fatalf("TempDir: %v", err)
	}
	defer RemoveAll(dir)
	touch(t, filepath.Join(dir, "good1"))
	touch(t, filepath.Join(dir, "x")) // will disappear or have an error
	touch(t, filepath.Join(dir, "good2"))
	defer func() {
		*LstatP = Lstat
	}()
	var xerr error // error to return for x
	*LstatP = func(path string) (FileInfo, error) {
		if xerr != nil && strings.HasSuffix(path, "x") {
			return nil, xerr
		}
		return Lstat(path)
	}
	readDir := func() ([]FileInfo, error) {
		d, err := Open(dir)
		if err != nil {
			t.Fatal(err)
		}
		defer d.Close()
		return d.Readdir(-1)
	}
	mustReadDir := func(testName string) []FileInfo {
		fis, err := readDir()
		if err != nil {
			t.Fatalf("%s: Readdir: %v", testName, err)
		}
		return fis
	}
	names := func(fis []FileInfo) []string {
		s := make([]string, len(fis))
		for i, fi := range fis {
			s[i] = fi.Name()
		}
		sort.Strings(s)
		return s
	}

	if got, want := names(mustReadDir("initial readdir")),
		[]string{"good1", "good2", "x"}; !reflect.DeepEqual(got, want) {
		t.Errorf("initial readdir got %q; want %q", got, want)
	}

	xerr = ErrNotExist
	if got, want := names(mustReadDir("with x disappearing")),
		[]string{"good1", "good2"}; !reflect.DeepEqual(got, want) {
		t.Errorf("with x disappearing, got %q; want %q", got, want)
	}

	xerr = errors.New("some real error")
	if _, err := readDir(); err != xerr {
		t.Errorf("with a non-ErrNotExist error, got error %v; want %v", err, xerr)
	}
}

// Readdir on a regular file should fail.
func TestReaddirOfFile(t *testing.T) {
	f, err := os.CreateTemp("", "_Go_ReaddirOfFile")
	if err != nil {
		t.Fatal(err)
	}
	defer Remove(f.Name())
	f.Write([]byte("foo"))
	f.Close()
	reg, err := Open(f.Name())
	if err != nil {
		t.Fatal(err)
	}
	defer reg.Close()

	names, err := reg.Readdirnames(-1)
	if err == nil {
		t.Error("Readdirnames succeeded; want non-nil error")
	}
	var pe *PathError
	if !errors.As(err, &pe) || pe.Path != f.Name() {
		t.Errorf("Readdirnames returned %q; want a PathError with path %q", err, f.Name())
	}
	if len(names) > 0 {
		t.Errorf("unexpected dir names in regular file: %q", names)
	}
}

func TestHardLink(t *testing.T) {
	testenv.MustHaveLink(t)

	defer chtmpdir(t)()
	from, to := "hardlinktestfrom", "hardlinktestto"
	file, err := Create(to)
	if err != nil {
		t.Fatalf("open %q failed: %v", to, err)
	}
	if err = file.Close(); err != nil {
		t.Errorf("close %q failed: %v", to, err)
	}
	err = Link(to, from)
	if err != nil {
		t.Fatalf("link %q, %q failed: %v", to, from, err)
	}

	none := "hardlinktestnone"
	err = Link(none, none)
	// Check the returned error is well-formed.
	if lerr, ok := err.(*LinkError); !ok || lerr.Error() == "" {
		t.Errorf("link %q, %q failed to return a valid error", none, none)
	}

	tostat, err := Stat(to)
	if err != nil {
		t.Fatalf("stat %q failed: %v", to, err)
	}
	fromstat, err := Stat(from)
	if err != nil {
		t.Fatalf("stat %q failed: %v", from, err)
	}
	if !SameFile(tostat, fromstat) {
		t.Errorf("link %q, %q did not create hard link", to, from)
	}
	// We should not be able to perform the same Link() a second time
	err = Link(to, from)
	switch err := err.(type) {
	case *LinkError:
		if err.Op != "link" {
			t.Errorf("Link(%q, %q) err.Op = %q; want %q", to, from, err.Op, "link")
		}
		if err.Old != to {
			t.Errorf("Link(%q, %q) err.Old = %q; want %q", to, from, err.Old, to)
		}
		if err.New != from {
			t.Errorf("Link(%q, %q) err.New = %q; want %q", to, from, err.New, from)
		}
		if !IsExist(err.Err) {
			t.Errorf("Link(%q, %q) err.Err = %q; want %q", to, from, err.Err, "file exists error")
		}
	case nil:
		t.Errorf("link %q, %q: expected error, got nil", from, to)
	default:
		t.Errorf("link %q, %q: expected %T, got %T %v", from, to, new(LinkError), err, err)
	}
}

// chtmpdir changes the working directory to a new temporary directory and
// provides a cleanup function.
func chtmpdir(t *testing.T) func() {
	oldwd, err := Getwd()
	if err != nil {
		t.Fatalf("chtmpdir: %v", err)
	}
	d, err := os.MkdirTemp("", "test")
	if err != nil {
		t.Fatalf("chtmpdir: %v", err)
	}
	if err := Chdir(d); err != nil {
		t.Fatalf("chtmpdir: %v", err)
	}
	return func() {
		if err := Chdir(oldwd); err != nil {
			t.Fatalf("chtmpdir: %v", err)
		}
		RemoveAll(d)
	}
}

func TestSymlink(t *testing.T) {
	testenv.MustHaveSymlink(t)

	defer chtmpdir(t)()
	from, to := "symlinktestfrom", "symlinktestto"
	file, err := Create(to)
	if err != nil {
		t.Fatalf("Create(%q) failed: %v", to, err)
	}
	if err = file.Close(); err != nil {
		t.Errorf("Close(%q) failed: %v", to, err)
	}
	err = Symlink(to, from)
	if err != nil {
		t.Fatalf("Symlink(%q, %q) failed: %v", to, from, err)
	}
	tostat, err := Lstat(to)
	if err != nil {
		t.Fatalf("Lstat(%q) failed: %v", to, err)
	}
	if tostat.Mode()&ModeSymlink != 0 {
		t.Fatalf("Lstat(%q).Mode()&ModeSymlink = %v, want 0", to, tostat.Mode()&ModeSymlink)
	}
	fromstat, err := Stat(from)
	if err != nil {
		t.Fatalf("Stat(%q) failed: %v", from, err)
	}
	if !SameFile(tostat, fromstat) {
		t.Errorf("Symlink(%q, %q) did not create symlink", to, from)
	}
	fromstat, err = Lstat(from)
	if err != nil {
		t.Fatalf("Lstat(%q) failed: %v", from, err)
	}
	if fromstat.Mode()&ModeSymlink == 0 {
		t.Fatalf("Lstat(%q).Mode()&ModeSymlink = 0, want %v", from, ModeSymlink)
	}
	fromstat, err = Stat(from)
	if err != nil {
		t.Fatalf("Stat(%q) failed: %v", from, err)
	}
	if fromstat.Name() != from {
		t.Errorf("Stat(%q).Name() = %q, want %q", from, fromstat.Name(), from)
	}
	if fromstat.Mode()&ModeSymlink != 0 {
		t.Fatalf("Stat(%q).Mode()&ModeSymlink = %v, want 0", from, fromstat.Mode()&ModeSymlink)
	}
	s, err := Readlink(from)
	if err != nil {
		t.Fatalf("Readlink(%q) failed: %v", from, err)
	}
	if s != to {
		t.Fatalf("Readlink(%q) = %q, want %q", from, s, to)
	}
	file, err = Open(from)
	if err != nil {
		t.Fatalf("Open(%q) failed: %v", from, err)
	}
	file.Close()
}

func TestLongSymlink(t *testing.T) {
	testenv.MustHaveSymlink(t)

	defer chtmpdir(t)()
	s := "0123456789abcdef"
	// Long, but not too long: a common limit is 255.
	s = s + s + s + s + s + s + s + s + s + s + s + s + s + s + s
	from := "longsymlinktestfrom"
	err := Symlink(s, from)
	if err != nil {
		t.Fatalf("symlink %q, %q failed: %v", s, from, err)
	}
	r, err := Readlink(from)
	if err != nil {
		t.Fatalf("readlink %q failed: %v", from, err)
	}
	if r != s {
		t.Fatalf("after symlink %q != %q", r, s)
	}
}

func TestRename(t *testing.T) {
	defer chtmpdir(t)()
	from, to := "renamefrom", "renameto"

	file, err := Create(from)
	if err != nil {
		t.Fatalf("open %q failed: %v", from, err)
	}
	if err = file.Close(); err != nil {
		t.Errorf("close %q failed: %v", from, err)
	}
	err = Rename(from, to)
	if err != nil {
		t.Fatalf("rename %q, %q failed: %v", to, from, err)
	}
	_, err = Stat(to)
	if err != nil {
		t.Errorf("stat %q failed: %v", to, err)
	}
}

func TestRenameOverwriteDest(t *testing.T) {
	defer chtmpdir(t)()
	from, to := "renamefrom", "renameto"

	toData := []byte("to")
	fromData := []byte("from")

	err := os.WriteFile(to, toData, 0777)
	if err != nil {
		t.Fatalf("write file %q failed: %v", to, err)
	}

	err = os.WriteFile(from, fromData, 0777)
	if err != nil {
		t.Fatalf("write file %q failed: %v", from, err)
	}
	err = Rename(from, to)
	if err != nil {
		t.Fatalf("rename %q, %q failed: %v", to, from, err)
	}

	_, err = Stat(from)
	if err == nil {
		t.Errorf("from file %q still exists", from)
	}
	if err != nil && !IsNotExist(err) {
		t.Fatalf("stat from: %v", err)
	}
	toFi, err := Stat(to)
	if err != nil {
		t.Fatalf("stat %q failed: %v", to, err)
	}
	if toFi.Size() != int64(len(fromData)) {
		t.Errorf(`"to" size = %d; want %d (old "from" size)`, toFi.Size(), len(fromData))
	}
}

func TestRenameFailed(t *testing.T) {
	defer chtmpdir(t)()
	from, to := "renamefrom", "renameto"

	err := Rename(from, to)
	switch err := err.(type) {
	case *LinkError:
		if err.Op != "rename" {
			t.Errorf("rename %q, %q: err.Op: want %q, got %q", from, to, "rename", err.Op)
		}
		if err.Old != from {
			t.Errorf("rename %q, %q: err.Old: want %q, got %q", from, to, from, err.Old)
		}
		if err.New != to {
			t.Errorf("rename %q, %q: err.New: want %q, got %q", from, to, to, err.New)
		}
	case nil:
		t.Errorf("rename %q, %q: expected error, got nil", from, to)
	default:
		t.Errorf("rename %q, %q: expected %T, got %T %v", from, to, new(LinkError), err, err)
	}
}

func TestRenameNotExisting(t *testing.T) {
	defer chtmpdir(t)()
	from, to := "doesnt-exist", "dest"

	Mkdir(to, 0777)

	if err := Rename(from, to); !IsNotExist(err) {
		t.Errorf("Rename(%q, %q) = %v; want an IsNotExist error", from, to, err)
	}
}

func TestRenameToDirFailed(t *testing.T) {
	defer chtmpdir(t)()
	from, to := "renamefrom", "renameto"

	Mkdir(from, 0777)
	Mkdir(to, 0777)

	err := Rename(from, to)
	switch err := err.(type) {
	case *LinkError:
		if err.Op != "rename" {
			t.Errorf("rename %q, %q: err.Op: want %q, got %q", from, to, "rename", err.Op)
		}
		if err.Old != from {
			t.Errorf("rename %q, %q: err.Old: want %q, got %q", from, to, from, err.Old)
		}
		if err.New != to {
			t.Errorf("rename %q, %q: err.New: want %q, got %q", from, to, to, err.New)
		}
	case nil:
		t.Errorf("rename %q, %q: expected error, got nil", from, to)
	default:
		t.Errorf("rename %q, %q: expected %T, got %T %v", from, to, new(LinkError), err, err)
	}
}

func TestRenameCaseDifference(pt *testing.T) {
	from, to := "renameFROM", "RENAMEfrom"
	tests := []struct {
		name   string
		create func() error
	}{
		{"dir", func() error {
			return Mkdir(from, 0777)
		}},
		{"file", func() error {
			fd, err := Create(from)
			if err != nil {
				return err
			}
			return fd.Close()
		}},
	}

	for _, test := range tests {
		pt.Run(test.name, func(t *testing.T) {
			defer chtmpdir(t)()

			if err := test.create(); err != nil {
				t.Fatalf("failed to create test file: %s", err)
			}

			if _, err := Stat(to); err != nil {
				// Sanity check that the underlying filesystem is not case sensitive.
				if IsNotExist(err) {
					t.Skipf("case sensitive filesystem")
				}
				t.Fatalf("stat %q, got: %q", to, err)
			}

			if err := Rename(from, to); err != nil {
				t.Fatalf("unexpected error when renaming from %q to %q: %s", from, to, err)
			}

			fd, err := Open(".")
			if err != nil {
				t.Fatalf("Open .: %s", err)
			}

			// Stat does not return the real case of the file (it returns what the called asked for)
			// So we have to use readdir to get the real name of the file.
			dirNames, err := fd.Readdirnames(-1)
			if err != nil {
				t.Fatalf("readdirnames: %s", err)
			}

			if dirNamesLen := len(dirNames); dirNamesLen != 1 {
				t.Fatalf("unexpected dirNames len, got %q, want %q", dirNamesLen, 1)
			}

			if dirNames[0] != to {
				t.Errorf("unexpected name, got %q, want %q", dirNames[0], to)
			}
		})
	}
}

func exec(t *testing.T, dir, cmd string, args []string, expect string) {
	r, w, err := Pipe()
	if err != nil {
		t.Fatalf("Pipe: %v", err)
	}
	defer r.Close()
	attr := &ProcAttr{Dir: dir, Files: []*File{nil, w, Stderr}}
	p, err := StartProcess(cmd, args, attr)
	if err != nil {
		t.Fatalf("StartProcess: %v", err)
	}
	w.Close()

	var b bytes.Buffer
	io.Copy(&b, r)
	output := b.String()

	fi1, _ := Stat(strings.TrimSpace(output))
	fi2, _ := Stat(expect)
	if !SameFile(fi1, fi2) {
		t.Errorf("exec %q returned %q wanted %q",
			strings.Join(append([]string{cmd}, args...), " "), output, expect)
	}
	p.Wait()
}

func TestStartProcess(t *testing.T) {
	testenv.MustHaveExec(t)

	var dir, cmd string
	var args []string
	switch runtime.GOOS {
	case "android":
		t.Skip("android doesn't have /bin/pwd")
	case "windows":
		cmd = Getenv("COMSPEC")
		dir = Getenv("SystemRoot")
		args = []string{"/c", "cd"}
	default:
		var err error
		cmd, err = osexec.LookPath("pwd")
		if err != nil {
			t.Fatalf("Can't find pwd: %v", err)
		}
		dir = "/"
		args = []string{}
		t.Logf("Testing with %v", cmd)
	}
	cmddir, cmdbase := filepath.Split(cmd)
	args = append([]string{cmdbase}, args...)
	// Test absolute executable path.
	exec(t, dir, cmd, args, dir)
	// Test relative executable path.
	exec(t, cmddir, cmdbase, args, cmddir)
}

func checkMode(t *testing.T, path string, mode FileMode) {
	dir, err := Stat(path)
	if err != nil {
		t.Fatalf("Stat %q (looking for mode %#o): %s", path, mode, err)
	}
	if dir.Mode()&ModePerm != mode {
		t.Errorf("Stat %q: mode %#o want %#o", path, dir.Mode(), mode)
	}
}

func TestChmod(t *testing.T) {
	f := newFile("TestChmod", t)
	defer Remove(f.Name())
	defer f.Close()
	// Creation mode is read write

	fm := FileMode(0456)
	if runtime.GOOS == "windows" {
		fm = FileMode(0444) // read-only file
	}
	if err := Chmod(f.Name(), fm); err != nil {
		t.Fatalf("chmod %s %#o: %s", f.Name(), fm, err)
	}
	checkMode(t, f.Name(), fm)

	fm = FileMode(0123)
	if runtime.GOOS == "windows" {
		fm = FileMode(0666) // read-write file
	}
	if err := f.Chmod(fm); err != nil {
		t.Fatalf("chmod %s %#o: %s", f.Name(), fm, err)
	}
	checkMode(t, f.Name(), fm)
}

func checkSize(t *testing.T, f *File, size int64) {
	t.Helper()
	dir, err := f.Stat()
	if err != nil {
		t.Fatalf("Stat %q (looking for size %d): %s", f.Name(), size, err)
	}
	if dir.Size() != size {
		t.Errorf("Stat %q: size %d want %d", f.Name(), dir.Size(), size)
	}
}

func TestFTruncate(t *testing.T) {
	f := newFile("TestFTruncate", t)
	defer Remove(f.Name())
	defer f.Close()

	checkSize(t, f, 0)
	f.Write([]byte("hello, world\n"))
	checkSize(t, f, 13)
	f.Truncate(10)
	checkSize(t, f, 10)
	f.Truncate(1024)
	checkSize(t, f, 1024)
	f.Truncate(0)
	checkSize(t, f, 0)
	_, err := f.Write([]byte("surprise!"))
	if err == nil {
		checkSize(t, f, 13+9) // wrote at offset past where hello, world was.
	}
}

func TestTruncate(t *testing.T) {
	f := newFile("TestTruncate", t)
	defer Remove(f.Name())
	defer f.Close()

	checkSize(t, f, 0)
	f.Write([]byte("hello, world\n"))
	checkSize(t, f, 13)
	Truncate(f.Name(), 10)
	checkSize(t, f, 10)
	Truncate(f.Name(), 1024)
	checkSize(t, f, 1024)
	Truncate(f.Name(), 0)
	checkSize(t, f, 0)
	_, err := f.Write([]byte("surprise!"))
	if err == nil {
		checkSize(t, f, 13+9) // wrote at offset past where hello, world was.
	}
}

// Use TempDir (via newFile) to make sure we're on a local file system,
// so that timings are not distorted by latency and caching.
// On NFS, timings can be off due to caching of meta-data on
// NFS servers (Issue 848).
func TestChtimes(t *testing.T) {
	f := newFile("TestChtimes", t)
	defer Remove(f.Name())

	f.Write([]byte("hello, world\n"))
	f.Close()

	testChtimes(t, f.Name())
}

// Use TempDir (via newDir) to make sure we're on a local file system,
// so that timings are not distorted by latency and caching.
// On NFS, timings can be off due to caching of meta-data on
// NFS servers (Issue 848).
func TestChtimesDir(t *testing.T) {
	name := newDir("TestChtimes", t)
	defer RemoveAll(name)

	testChtimes(t, name)
}

func testChtimes(t *testing.T, name string) {
	st, err := Stat(name)
	if err != nil {
		t.Fatalf("Stat %s: %s", name, err)
	}
	preStat := st

	// Move access and modification time back a second
	at := Atime(preStat)
	mt := preStat.ModTime()
	err = Chtimes(name, at.Add(-time.Second), mt.Add(-time.Second))
	if err != nil {
		t.Fatalf("Chtimes %s: %s", name, err)
	}

	st, err = Stat(name)
	if err != nil {
		t.Fatalf("second Stat %s: %s", name, err)
	}
	postStat := st

	pat := Atime(postStat)
	pmt := postStat.ModTime()
	if !pat.Before(at) {
		switch runtime.GOOS {
		case "plan9":
			// Mtime is the time of the last change of
			// content.  Similarly, atime is set whenever
			// the contents are accessed; also, it is set
			// whenever mtime is set.
		case "netbsd":
			mounts, _ := os.ReadFile("/proc/mounts")
			if strings.Contains(string(mounts), "noatime") {
				t.Logf("AccessTime didn't go backwards, but see a filesystem mounted noatime; ignoring. Issue 19293.")
			} else {
				t.Logf("AccessTime didn't go backwards; was=%v, after=%v (Ignoring on NetBSD, assuming noatime, Issue 19293)", at, pat)
			}
		default:
			t.Errorf("AccessTime didn't go backwards; was=%v, after=%v", at, pat)
		}
	}

	if !pmt.Before(mt) {
		t.Errorf("ModTime didn't go backwards; was=%v, after=%v", mt, pmt)
	}
}

func TestFileChdir(t *testing.T) {
	// TODO(brainman): file.Chdir() is not implemented on windows.
	if runtime.GOOS == "windows" {
		return
	}

	wd, err := Getwd()
	if err != nil {
		t.Fatalf("Getwd: %s", err)
	}
	defer Chdir(wd)

	fd, err := Open(".")
	if err != nil {
		t.Fatalf("Open .: %s", err)
	}
	defer fd.Close()

	if err := Chdir("/"); err != nil {
		t.Fatalf("Chdir /: %s", err)
	}

	if err := fd.Chdir(); err != nil {
		t.Fatalf("fd.Chdir: %s", err)
	}

	wdNew, err := Getwd()
	if err != nil {
		t.Fatalf("Getwd: %s", err)
	}
	if wdNew != wd {
		t.Fatalf("fd.Chdir failed, got %s, want %s", wdNew, wd)
	}
}

func TestChdirAndGetwd(t *testing.T) {
	// TODO(brainman): file.Chdir() is not implemented on windows.
	if runtime.GOOS == "windows" {
		return
	}
	fd, err := Open(".")
	if err != nil {
		t.Fatalf("Open .: %s", err)
	}
	// These are chosen carefully not to be symlinks on a Mac
	// (unlike, say, /var, /etc), except /tmp, which we handle below.
	dirs := []string{"/", "/usr/bin", "/tmp"}
	// /usr/bin does not usually exist on Plan 9 or Android.
	switch runtime.GOOS {
	case "android":
		dirs = []string{"/system/bin"}
	case "plan9":
		dirs = []string{"/", "/usr"}
	case "darwin", "ios":
		switch runtime.GOARCH {
		case "arm64":
			dirs = nil
			for _, d := range []string{"d1", "d2"} {
				dir, err := os.MkdirTemp("", d)
				if err != nil {
					t.Fatalf("TempDir: %v", err)
				}
				// Expand symlinks so path equality tests work.
				dir, err = filepath.EvalSymlinks(dir)
				if err != nil {
					t.Fatalf("EvalSymlinks: %v", err)
				}
				dirs = append(dirs, dir)
			}
		}
	}
	oldwd := Getenv("PWD")
	for mode := 0; mode < 2; mode++ {
		for _, d := range dirs {
			if mode == 0 {
				err = Chdir(d)
			} else {
				fd1, err1 := Open(d)
				if err1 != nil {
					t.Errorf("Open %s: %s", d, err1)
					continue
				}
				err = fd1.Chdir()
				fd1.Close()
			}
			if d == "/tmp" {
				Setenv("PWD", "/tmp")
			}
			pwd, err1 := Getwd()
			Setenv("PWD", oldwd)
			err2 := fd.Chdir()
			if err2 != nil {
				// We changed the current directory and cannot go back.
				// Don't let the tests continue; they'll scribble
				// all over some other directory.
				fmt.Fprintf(Stderr, "fchdir back to dot failed: %s\n", err2)
				Exit(1)
			}
			if err != nil {
				fd.Close()
				t.Fatalf("Chdir %s: %s", d, err)
			}
			if err1 != nil {
				fd.Close()
				t.Fatalf("Getwd in %s: %s", d, err1)
			}
			if pwd != d {
				fd.Close()
				t.Fatalf("Getwd returned %q want %q", pwd, d)
			}
		}
	}
	fd.Close()
}

// Test that Chdir+Getwd is program-wide.
func TestProgWideChdir(t *testing.T) {
	const N = 10
	const ErrPwd = "Error!"
	c := make(chan bool)
	cpwd := make(chan string, N)
	for i := 0; i < N; i++ {
		go func(i int) {
			// Lock half the goroutines in their own operating system
			// thread to exercise more scheduler possibilities.
			if i%2 == 1 {
				// On Plan 9, after calling LockOSThread, the goroutines
				// run on different processes which don't share the working
				// directory. This used to be an issue because Go expects
				// the working directory to be program-wide.
				// See issue 9428.
				runtime.LockOSThread()
			}
			hasErr, closed := <-c
			if !closed && hasErr {
				cpwd <- ErrPwd
				return
			}
			pwd, err := Getwd()
			if err != nil {
				t.Errorf("Getwd on goroutine %d: %v", i, err)
				cpwd <- ErrPwd
				return
			}
			cpwd <- pwd
		}(i)
	}
	oldwd, err := Getwd()
	if err != nil {
		c <- true
		t.Fatalf("Getwd: %v", err)
	}
	d, err := os.MkdirTemp("", "test")
	if err != nil {
		c <- true
		t.Fatalf("TempDir: %v", err)
	}
	defer func() {
		if err := Chdir(oldwd); err != nil {
			t.Fatalf("Chdir: %v", err)
		}
		RemoveAll(d)
	}()
	if err := Chdir(d); err != nil {
		c <- true
		t.Fatalf("Chdir: %v", err)
	}
	// OS X sets TMPDIR to a symbolic link.
	// So we resolve our working directory again before the test.
	d, err = Getwd()
	if err != nil {
		c <- true
		t.Fatalf("Getwd: %v", err)
	}
	close(c)
	for i := 0; i < N; i++ {
		pwd := <-cpwd
		if pwd == ErrPwd {
			t.FailNow()
		}
		if pwd != d {
			t.Errorf("Getwd returned %q; want %q", pwd, d)
		}
	}
}

func TestSeek(t *testing.T) {
	f := newFile("TestSeek", t)
	defer Remove(f.Name())
	defer f.Close()

	const data = "hello, world\n"
	io.WriteString(f, data)

	type test struct {
		in     int64
		whence int
		out    int64
	}
	var tests = []test{
		{0, io.SeekCurrent, int64(len(data))},
		{0, io.SeekStart, 0},
		{5, io.SeekStart, 5},
		{0, io.SeekEnd, int64(len(data))},
		{0, io.SeekStart, 0},
		{-1, io.SeekEnd, int64(len(data)) - 1},
		{1 << 33, io.SeekStart, 1 << 33},
		{1 << 33, io.SeekEnd, 1<<33 + int64(len(data))},

		// Issue 21681, Windows 4G-1, etc:
		{1<<32 - 1, io.SeekStart, 1<<32 - 1},
		{0, io.SeekCurrent, 1<<32 - 1},
		{2<<32 - 1, io.SeekStart, 2<<32 - 1},
		{0, io.SeekCurrent, 2<<32 - 1},
	}
	for i, tt := range tests {
		off, err := f.Seek(tt.in, tt.whence)
		if off != tt.out || err != nil {
			if e, ok := err.(*PathError); ok && e.Err == syscall.EINVAL && tt.out > 1<<32 && runtime.GOOS == "linux" {
				mounts, _ := os.ReadFile("/proc/mounts")
				if strings.Contains(string(mounts), "reiserfs") {
					// Reiserfs rejects the big seeks.
					t.Skipf("skipping test known to fail on reiserfs; https://golang.org/issue/91")
				}
			}
			t.Errorf("#%d: Seek(%v, %v) = %v, %v want %v, nil", i, tt.in, tt.whence, off, err, tt.out)
		}
	}
}

func TestSeekError(t *testing.T) {
	switch runtime.GOOS {
	case "js", "plan9":
		t.Skipf("skipping test on %v", runtime.GOOS)
	}

	r, w, err := Pipe()
	if err != nil {
		t.Fatal(err)
	}
	_, err = r.Seek(0, 0)
	if err == nil {
		t.Fatal("Seek on pipe should fail")
	}
	if perr, ok := err.(*PathError); !ok || perr.Err != syscall.ESPIPE {
		t.Errorf("Seek returned error %v, want &PathError{Err: syscall.ESPIPE}", err)
	}
	_, err = w.Seek(0, 0)
	if err == nil {
		t.Fatal("Seek on pipe should fail")
	}
	if perr, ok := err.(*PathError); !ok || perr.Err != syscall.ESPIPE {
		t.Errorf("Seek returned error %v, want &PathError{Err: syscall.ESPIPE}", err)
	}
}

type openErrorTest struct {
	path  string
	mode  int
	error error
}

var openErrorTests = []openErrorTest{
	{
		sfdir + "/no-such-file",
		O_RDONLY,
		syscall.ENOENT,
	},
	{
		sfdir,
		O_WRONLY,
		syscall.EISDIR,
	},
	{
		sfdir + "/" + sfname + "/no-such-file",
		O_WRONLY,
		syscall.ENOTDIR,
	},
}

func TestOpenError(t *testing.T) {
	for _, tt := range openErrorTests {
		f, err := OpenFile(tt.path, tt.mode, 0)
		if err == nil {
			t.Errorf("Open(%q, %d) succeeded", tt.path, tt.mode)
			f.Close()
			continue
		}
		perr, ok := err.(*PathError)
		if !ok {
			t.Errorf("Open(%q, %d) returns error of %T type; want *PathError", tt.path, tt.mode, err)
		}
		if perr.Err != tt.error {
			if runtime.GOOS == "plan9" {
				syscallErrStr := perr.Err.Error()
				expectedErrStr := strings.Replace(tt.error.Error(), "file ", "", 1)
				if !strings.HasSuffix(syscallErrStr, expectedErrStr) {
					// Some Plan 9 file servers incorrectly return
					// EACCES rather than EISDIR when a directory is
					// opened for write.
					if tt.error == syscall.EISDIR && strings.HasSuffix(syscallErrStr, syscall.EACCES.Error()) {
						continue
					}
					t.Errorf("Open(%q, %d) = _, %q; want suffix %q", tt.path, tt.mode, syscallErrStr, expectedErrStr)
				}
				continue
			}
			if runtime.GOOS == "dragonfly" {
				// DragonFly incorrectly returns EACCES rather
				// EISDIR when a directory is opened for write.
				if tt.error == syscall.EISDIR && perr.Err == syscall.EACCES {
					continue
				}
			}
			t.Errorf("Open(%q, %d) = _, %q; want %q", tt.path, tt.mode, perr.Err.Error(), tt.error.Error())
		}
	}
}

func TestOpenNoName(t *testing.T) {
	f, err := Open("")
	if err == nil {
		f.Close()
		t.Fatal(`Open("") succeeded`)
	}
}

func runBinHostname(t *testing.T) string {
	// Run /bin/hostname and collect output.
	r, w, err := Pipe()
	if err != nil {
		t.Fatal(err)
	}
	defer r.Close()
	const path = "/bin/hostname"
	argv := []string{"hostname"}
	if runtime.GOOS == "aix" {
		argv = []string{"hostname", "-s"}
	}
	p, err := StartProcess(path, argv, &ProcAttr{Files: []*File{nil, w, Stderr}})
	if err != nil {
		if _, err := Stat(path); IsNotExist(err) {
			t.Skipf("skipping test; test requires %s but it does not exist", path)
		}
		t.Fatal(err)
	}
	w.Close()

	var b bytes.Buffer
	io.Copy(&b, r)
	_, err = p.Wait()
	if err != nil {
		t.Fatalf("run hostname Wait: %v", err)
	}
	err = p.Kill()
	if err == nil {
		t.Errorf("expected an error from Kill running 'hostname'")
	}
	output := b.String()
	if n := len(output); n > 0 && output[n-1] == '\n' {
		output = output[0 : n-1]
	}
	if output == "" {
		t.Fatalf("/bin/hostname produced no output")
	}

	return output
}

func testWindowsHostname(t *testing.T, hostname string) {
	cmd := osexec.Command("hostname")
	out, err := cmd.CombinedOutput()
	if err != nil {
		t.Fatalf("Failed to execute hostname command: %v %s", err, out)
	}
	want := strings.Trim(string(out), "\r\n")
	if hostname != want {
		t.Fatalf("Hostname() = %q != system hostname of %q", hostname, want)
	}
}

func TestHostname(t *testing.T) {
	hostname, err := Hostname()
	if err != nil {
		t.Fatal(err)
	}
	if hostname == "" {
		t.Fatal("Hostname returned empty string and no error")
	}
	if strings.Contains(hostname, "\x00") {
		t.Fatalf("unexpected zero byte in hostname: %q", hostname)
	}

	// There is no other way to fetch hostname on windows, but via winapi.
	// On Plan 9 it can be taken from #c/sysname as Hostname() does.
	switch runtime.GOOS {
	case "android", "plan9":
		// No /bin/hostname to verify against.
		return
	case "windows":
		testWindowsHostname(t, hostname)
		return
	}

	testenv.MustHaveExec(t)

	// Check internal Hostname() against the output of /bin/hostname.
	// Allow that the internal Hostname returns a Fully Qualified Domain Name
	// and the /bin/hostname only returns the first component
	want := runBinHostname(t)
	if hostname != want {
		i := strings.Index(hostname, ".")
		if i < 0 || hostname[0:i] != want {
			t.Errorf("Hostname() = %q, want %q", hostname, want)
		}
	}
}

func TestReadAt(t *testing.T) {
	f := newFile("TestReadAt", t)
	defer Remove(f.Name())
	defer f.Close()

	const data = "hello, world\n"
	io.WriteString(f, data)

	b := make([]byte, 5)
	n, err := f.ReadAt(b, 7)
	if err != nil || n != len(b) {
		t.Fatalf("ReadAt 7: %d, %v", n, err)
	}
	if string(b) != "world" {
		t.Fatalf("ReadAt 7: have %q want %q", string(b), "world")
	}
}

// Verify that ReadAt doesn't affect seek offset.
// In the Plan 9 kernel, there used to be a bug in the implementation of
// the pread syscall, where the channel offset was erroneously updated after
// calling pread on a file.
func TestReadAtOffset(t *testing.T) {
	f := newFile("TestReadAtOffset", t)
	defer Remove(f.Name())
	defer f.Close()

	const data = "hello, world\n"
	io.WriteString(f, data)

	f.Seek(0, 0)
	b := make([]byte, 5)

	n, err := f.ReadAt(b, 7)
	if err != nil || n != len(b) {
		t.Fatalf("ReadAt 7: %d, %v", n, err)
	}
	if string(b) != "world" {
		t.Fatalf("ReadAt 7: have %q want %q", string(b), "world")
	}

	n, err = f.Read(b)
	if err != nil || n != len(b) {
		t.Fatalf("Read: %d, %v", n, err)
	}
	if string(b) != "hello" {
		t.Fatalf("Read: have %q want %q", string(b), "hello")
	}
}

// Verify that ReadAt doesn't allow negative offset.
func TestReadAtNegativeOffset(t *testing.T) {
	f := newFile("TestReadAtNegativeOffset", t)
	defer Remove(f.Name())
	defer f.Close()

	const data = "hello, world\n"
	io.WriteString(f, data)

	f.Seek(0, 0)
	b := make([]byte, 5)

	n, err := f.ReadAt(b, -10)

	const wantsub = "negative offset"
	if !strings.Contains(fmt.Sprint(err), wantsub) || n != 0 {
		t.Errorf("ReadAt(-10) = %v, %v; want 0, ...%q...", n, err, wantsub)
	}
}

func TestWriteAt(t *testing.T) {
	f := newFile("TestWriteAt", t)
	defer Remove(f.Name())
	defer f.Close()

	const data = "hello, world\n"
	io.WriteString(f, data)

	n, err := f.WriteAt([]byte("WORLD"), 7)
	if err != nil || n != 5 {
		t.Fatalf("WriteAt 7: %d, %v", n, err)
	}

	b, err := os.ReadFile(f.Name())
	if err != nil {
		t.Fatalf("ReadFile %s: %v", f.Name(), err)
	}
	if string(b) != "hello, WORLD\n" {
		t.Fatalf("after write: have %q want %q", string(b), "hello, WORLD\n")
	}
}

// Verify that WriteAt doesn't allow negative offset.
func TestWriteAtNegativeOffset(t *testing.T) {
	f := newFile("TestWriteAtNegativeOffset", t)
	defer Remove(f.Name())
	defer f.Close()

	n, err := f.WriteAt([]byte("WORLD"), -10)

	const wantsub = "negative offset"
	if !strings.Contains(fmt.Sprint(err), wantsub) || n != 0 {
		t.Errorf("WriteAt(-10) = %v, %v; want 0, ...%q...", n, err, wantsub)
	}
}

// Verify that WriteAt doesn't work in append mode.
func TestWriteAtInAppendMode(t *testing.T) {
	defer chtmpdir(t)()
	f, err := OpenFile("write_at_in_append_mode.txt", O_APPEND|O_CREATE, 0666)
	if err != nil {
		t.Fatalf("OpenFile: %v", err)
	}
	defer f.Close()

	_, err = f.WriteAt([]byte(""), 1)
	if err != ErrWriteAtInAppendMode {
		t.Fatalf("f.WriteAt returned %v, expected %v", err, ErrWriteAtInAppendMode)
	}
}

func writeFile(t *testing.T, fname string, flag int, text string) string {
	f, err := OpenFile(fname, flag, 0666)
	if err != nil {
		t.Fatalf("Open: %v", err)
	}
	n, err := io.WriteString(f, text)
	if err != nil {
		t.Fatalf("WriteString: %d, %v", n, err)
	}
	f.Close()
	data, err := os.ReadFile(fname)
	if err != nil {
		t.Fatalf("ReadFile: %v", err)
	}
	return string(data)
}

func TestAppend(t *testing.T) {
	defer chtmpdir(t)()
	const f = "append.txt"
	s := writeFile(t, f, O_CREATE|O_TRUNC|O_RDWR, "new")
	if s != "new" {
		t.Fatalf("writeFile: have %q want %q", s, "new")
	}
	s = writeFile(t, f, O_APPEND|O_RDWR, "|append")
	if s != "new|append" {
		t.Fatalf("writeFile: have %q want %q", s, "new|append")
	}
	s = writeFile(t, f, O_CREATE|O_APPEND|O_RDWR, "|append")
	if s != "new|append|append" {
		t.Fatalf("writeFile: have %q want %q", s, "new|append|append")
	}
	err := Remove(f)
	if err != nil {
		t.Fatalf("Remove: %v", err)
	}
	s = writeFile(t, f, O_CREATE|O_APPEND|O_RDWR, "new&append")
	if s != "new&append" {
		t.Fatalf("writeFile: after append have %q want %q", s, "new&append")
	}
	s = writeFile(t, f, O_CREATE|O_RDWR, "old")
	if s != "old&append" {
		t.Fatalf("writeFile: after create have %q want %q", s, "old&append")
	}
	s = writeFile(t, f, O_CREATE|O_TRUNC|O_RDWR, "new")
	if s != "new" {
		t.Fatalf("writeFile: after truncate have %q want %q", s, "new")
	}
}

func TestStatDirWithTrailingSlash(t *testing.T) {
	// Create new temporary directory and arrange to clean it up.
	path, err := os.MkdirTemp("", "_TestStatDirWithSlash_")
	if err != nil {
		t.Fatalf("TempDir: %s", err)
	}
	defer RemoveAll(path)

	// Stat of path should succeed.
	_, err = Stat(path)
	if err != nil {
		t.Fatalf("stat %s failed: %s", path, err)
	}

	// Stat of path+"/" should succeed too.
	path += "/"
	_, err = Stat(path)
	if err != nil {
		t.Fatalf("stat %s failed: %s", path, err)
	}
}

func TestNilProcessStateString(t *testing.T) {
	var ps *ProcessState
	s := ps.String()
	if s != "<nil>" {
		t.Errorf("(*ProcessState)(nil).String() = %q, want %q", s, "<nil>")
	}
}

func TestSameFile(t *testing.T) {
	defer chtmpdir(t)()
	fa, err := Create("a")
	if err != nil {
		t.Fatalf("Create(a): %v", err)
	}
	fa.Close()
	fb, err := Create("b")
	if err != nil {
		t.Fatalf("Create(b): %v", err)
	}
	fb.Close()

	ia1, err := Stat("a")
	if err != nil {
		t.Fatalf("Stat(a): %v", err)
	}
	ia2, err := Stat("a")
	if err != nil {
		t.Fatalf("Stat(a): %v", err)
	}
	if !SameFile(ia1, ia2) {
		t.Errorf("files should be same")
	}

	ib, err := Stat("b")
	if err != nil {
		t.Fatalf("Stat(b): %v", err)
	}
	if SameFile(ia1, ib) {
		t.Errorf("files should be different")
	}
}

func testDevNullFileInfo(t *testing.T, statname, devNullName string, fi FileInfo, ignoreCase bool) {
	pre := fmt.Sprintf("%s(%q): ", statname, devNullName)
	name := filepath.Base(devNullName)
	if ignoreCase {
		if strings.ToUpper(fi.Name()) != strings.ToUpper(name) {
			t.Errorf(pre+"wrong file name have %v want %v", fi.Name(), name)
		}
	} else {
		if fi.Name() != name {
			t.Errorf(pre+"wrong file name have %v want %v", fi.Name(), name)
		}
	}
	if fi.Size() != 0 {
		t.Errorf(pre+"wrong file size have %d want 0", fi.Size())
	}
	if fi.Mode()&ModeDevice == 0 {
		t.Errorf(pre+"wrong file mode %q: ModeDevice is not set", fi.Mode())
	}
	if fi.Mode()&ModeCharDevice == 0 {
		t.Errorf(pre+"wrong file mode %q: ModeCharDevice is not set", fi.Mode())
	}
	if fi.Mode().IsRegular() {
		t.Errorf(pre+"wrong file mode %q: IsRegular returns true", fi.Mode())
	}
}

func testDevNullFile(t *testing.T, devNullName string, ignoreCase bool) {
	f, err := Open(devNullName)
	if err != nil {
		t.Fatalf("Open(%s): %v", devNullName, err)
	}
	defer f.Close()

	fi, err := f.Stat()
	if err != nil {
		t.Fatalf("Stat(%s): %v", devNullName, err)
	}
	testDevNullFileInfo(t, "f.Stat", devNullName, fi, ignoreCase)

	fi, err = Stat(devNullName)
	if err != nil {
		t.Fatalf("Stat(%s): %v", devNullName, err)
	}
	testDevNullFileInfo(t, "Stat", devNullName, fi, ignoreCase)
}

func TestDevNullFile(t *testing.T) {
	testDevNullFile(t, DevNull, false)
}

var testLargeWrite = flag.Bool("large_write", false, "run TestLargeWriteToConsole test that floods console with output")

func TestLargeWriteToConsole(t *testing.T) {
	if !*testLargeWrite {
		t.Skip("skipping console-flooding test; enable with -large_write")
	}
	b := make([]byte, 32000)
	for i := range b {
		b[i] = '.'
	}
	b[len(b)-1] = '\n'
	n, err := Stdout.Write(b)
	if err != nil {
		t.Fatalf("Write to os.Stdout failed: %v", err)
	}
	if n != len(b) {
		t.Errorf("Write to os.Stdout should return %d; got %d", len(b), n)
	}
	n, err = Stderr.Write(b)
	if err != nil {
		t.Fatalf("Write to os.Stderr failed: %v", err)
	}
	if n != len(b) {
		t.Errorf("Write to os.Stderr should return %d; got %d", len(b), n)
	}
}

func TestStatDirModeExec(t *testing.T) {
	const mode = 0111

	path, err := os.MkdirTemp("", "go-build")
	if err != nil {
		t.Fatalf("Failed to create temp directory: %v", err)
	}
	defer RemoveAll(path)

	if err := Chmod(path, 0777); err != nil {
		t.Fatalf("Chmod %q 0777: %v", path, err)
	}

	dir, err := Stat(path)
	if err != nil {
		t.Fatalf("Stat %q (looking for mode %#o): %s", path, mode, err)
	}
	if dir.Mode()&mode != mode {
		t.Errorf("Stat %q: mode %#o want %#o", path, dir.Mode()&mode, mode)
	}
}

func TestStatStdin(t *testing.T) {
	switch runtime.GOOS {
	case "android", "plan9":
		t.Skipf("%s doesn't have /bin/sh", runtime.GOOS)
	}

	testenv.MustHaveExec(t)

	if Getenv("GO_WANT_HELPER_PROCESS") == "1" {
		st, err := Stdin.Stat()
		if err != nil {
			t.Fatalf("Stat failed: %v", err)
		}
		fmt.Println(st.Mode() & ModeNamedPipe)
		Exit(0)
	}

	fi, err := Stdin.Stat()
	if err != nil {
		t.Fatal(err)
	}
	switch mode := fi.Mode(); {
	case mode&ModeCharDevice != 0 && mode&ModeDevice != 0:
	case mode&ModeNamedPipe != 0:
	default:
		t.Fatalf("unexpected Stdin mode (%v), want ModeCharDevice or ModeNamedPipe", mode)
	}

	var cmd *osexec.Cmd
	if runtime.GOOS == "windows" {
		cmd = osexec.Command("cmd", "/c", "echo output | "+Args[0]+" -test.run=TestStatStdin")
	} else {
		cmd = osexec.Command("/bin/sh", "-c", "echo output | "+Args[0]+" -test.run=TestStatStdin")
	}
	cmd.Env = append(Environ(), "GO_WANT_HELPER_PROCESS=1")

	output, err := cmd.CombinedOutput()
	if err != nil {
		t.Fatalf("Failed to spawn child process: %v %q", err, string(output))
	}

	// result will be like "prw-rw-rw"
	if len(output) < 1 || output[0] != 'p' {
		t.Fatalf("Child process reports stdin is not pipe '%v'", string(output))
	}
}

func TestStatRelativeSymlink(t *testing.T) {
	testenv.MustHaveSymlink(t)

	tmpdir, err := os.MkdirTemp("", "TestStatRelativeSymlink")
	if err != nil {
		t.Fatal(err)
	}
	defer RemoveAll(tmpdir)

	target := filepath.Join(tmpdir, "target")
	f, err := Create(target)
	if err != nil {
		t.Fatal(err)
	}
	defer f.Close()

	st, err := f.Stat()
	if err != nil {
		t.Fatal(err)
	}

	link := filepath.Join(tmpdir, "link")
	err = Symlink(filepath.Base(target), link)
	if err != nil {
		t.Fatal(err)
	}

	st1, err := Stat(link)
	if err != nil {
		t.Fatal(err)
	}

	if !SameFile(st, st1) {
		t.Error("Stat doesn't follow relative symlink")
	}

	if runtime.GOOS == "windows" {
		Remove(link)
		err = Symlink(target[len(filepath.VolumeName(target)):], link)
		if err != nil {
			t.Fatal(err)
		}

		st1, err := Stat(link)
		if err != nil {
			t.Fatal(err)
		}

		if !SameFile(st, st1) {
			t.Error("Stat doesn't follow relative symlink")
		}
	}
}

func TestReadAtEOF(t *testing.T) {
	f := newFile("TestReadAtEOF", t)
	defer Remove(f.Name())
	defer f.Close()

	_, err := f.ReadAt(make([]byte, 10), 0)
	switch err {
	case io.EOF:
		// all good
	case nil:
		t.Fatalf("ReadAt succeeded")
	default:
		t.Fatalf("ReadAt failed: %s", err)
	}
}

func TestLongPath(t *testing.T) {
	tmpdir := newDir("TestLongPath", t)
	defer func(d string) {
		if err := RemoveAll(d); err != nil {
			t.Fatalf("RemoveAll failed: %v", err)
		}
	}(tmpdir)

	// Test the boundary of 247 and fewer bytes (normal) and 248 and more bytes (adjusted).
	sizes := []int{247, 248, 249, 400}
	for len(tmpdir) < 400 {
		tmpdir += "/dir3456789"
	}
	for _, sz := range sizes {
		t.Run(fmt.Sprintf("length=%d", sz), func(t *testing.T) {
			sizedTempDir := tmpdir[:sz-1] + "x" // Ensure it does not end with a slash.

			// The various sized runs are for this call to trigger the boundary
			// condition.
			if err := MkdirAll(sizedTempDir, 0755); err != nil {
				t.Fatalf("MkdirAll failed: %v", err)
			}
			data := []byte("hello world\n")
			if err := os.WriteFile(sizedTempDir+"/foo.txt", data, 0644); err != nil {
				t.Fatalf("os.WriteFile() failed: %v", err)
			}
			if err := Rename(sizedTempDir+"/foo.txt", sizedTempDir+"/bar.txt"); err != nil {
				t.Fatalf("Rename failed: %v", err)
			}
			mtime := time.Now().Truncate(time.Minute)
			if err := Chtimes(sizedTempDir+"/bar.txt", mtime, mtime); err != nil {
				t.Fatalf("Chtimes failed: %v", err)
			}
			names := []string{"bar.txt"}
			if testenv.HasSymlink() {
				if err := Symlink(sizedTempDir+"/bar.txt", sizedTempDir+"/symlink.txt"); err != nil {
					t.Fatalf("Symlink failed: %v", err)
				}
				names = append(names, "symlink.txt")
			}
			if testenv.HasLink() {
				if err := Link(sizedTempDir+"/bar.txt", sizedTempDir+"/link.txt"); err != nil {
					t.Fatalf("Link failed: %v", err)
				}
				names = append(names, "link.txt")
			}
			for _, wantSize := range []int64{int64(len(data)), 0} {
				for _, name := range names {
					path := sizedTempDir + "/" + name
					dir, err := Stat(path)
					if err != nil {
						t.Fatalf("Stat(%q) failed: %v", path, err)
					}
					filesize := size(path, t)
					if dir.Size() != filesize || filesize != wantSize {
						t.Errorf("Size(%q) is %d, len(ReadFile()) is %d, want %d", path, dir.Size(), filesize, wantSize)
					}
					err = Chmod(path, dir.Mode())
					if err != nil {
						t.Fatalf("Chmod(%q) failed: %v", path, err)
					}
				}
				if err := Truncate(sizedTempDir+"/bar.txt", 0); err != nil {
					t.Fatalf("Truncate failed: %v", err)
				}
			}
		})
	}
}

func testKillProcess(t *testing.T, processKiller func(p *Process)) {
	testenv.MustHaveExec(t)
	t.Parallel()

	// Re-exec the test binary itself to emulate "sleep 1".
	cmd := osexec.Command(Args[0], "-test.run", "TestSleep")
	err := cmd.Start()
	if err != nil {
		t.Fatalf("Failed to start test process: %v", err)
	}

	defer func() {
		if err := cmd.Wait(); err == nil {
			t.Errorf("Test process succeeded, but expected to fail")
		}
	}()

	time.Sleep(100 * time.Millisecond)
	processKiller(cmd.Process)
}

// TestSleep emulates "sleep 1". It is a helper for testKillProcess, so we
// don't have to rely on an external "sleep" command being available.
func TestSleep(t *testing.T) {
	if testing.Short() {
		t.Skip("Skipping in short mode")
	}
	time.Sleep(time.Second)
}

func TestKillStartProcess(t *testing.T) {
	testKillProcess(t, func(p *Process) {
		err := p.Kill()
		if err != nil {
			t.Fatalf("Failed to kill test process: %v", err)
		}
	})
}

func TestGetppid(t *testing.T) {
	if runtime.GOOS == "plan9" {
		// TODO: golang.org/issue/8206
		t.Skipf("skipping test on plan9; see issue 8206")
	}

	testenv.MustHaveExec(t)

	if Getenv("GO_WANT_HELPER_PROCESS") == "1" {
		fmt.Print(Getppid())
		Exit(0)
	}

	cmd := osexec.Command(Args[0], "-test.run=TestGetppid")
	cmd.Env = append(Environ(), "GO_WANT_HELPER_PROCESS=1")

	// verify that Getppid() from the forked process reports our process id
	output, err := cmd.CombinedOutput()
	if err != nil {
		t.Fatalf("Failed to spawn child process: %v %q", err, string(output))
	}

	childPpid := string(output)
	ourPid := fmt.Sprintf("%d", Getpid())
	if childPpid != ourPid {
		t.Fatalf("Child process reports parent process id '%v', expected '%v'", childPpid, ourPid)
	}
}

func TestKillFindProcess(t *testing.T) {
	testKillProcess(t, func(p *Process) {
		p2, err := FindProcess(p.Pid)
		if err != nil {
			t.Fatalf("Failed to find test process: %v", err)
		}
		err = p2.Kill()
		if err != nil {
			t.Fatalf("Failed to kill test process: %v", err)
		}
	})
}

var nilFileMethodTests = []struct {
	name string
	f    func(*File) error
}{
	{"Chdir", func(f *File) error { return f.Chdir() }},
	{"Close", func(f *File) error { return f.Close() }},
	{"Chmod", func(f *File) error { return f.Chmod(0) }},
	{"Chown", func(f *File) error { return f.Chown(0, 0) }},
	{"Read", func(f *File) error { _, err := f.Read(make([]byte, 0)); return err }},
	{"ReadAt", func(f *File) error { _, err := f.ReadAt(make([]byte, 0), 0); return err }},
	{"Readdir", func(f *File) error { _, err := f.Readdir(1); return err }},
	{"Readdirnames", func(f *File) error { _, err := f.Readdirnames(1); return err }},
	{"Seek", func(f *File) error { _, err := f.Seek(0, io.SeekStart); return err }},
	{"Stat", func(f *File) error { _, err := f.Stat(); return err }},
	{"Sync", func(f *File) error { return f.Sync() }},
	{"Truncate", func(f *File) error { return f.Truncate(0) }},
	{"Write", func(f *File) error { _, err := f.Write(make([]byte, 0)); return err }},
	{"WriteAt", func(f *File) error { _, err := f.WriteAt(make([]byte, 0), 0); return err }},
	{"WriteString", func(f *File) error { _, err := f.WriteString(""); return err }},
}

// Test that all File methods give ErrInvalid if the receiver is nil.
func TestNilFileMethods(t *testing.T) {
	for _, tt := range nilFileMethodTests {
		var file *File
		got := tt.f(file)
		if got != ErrInvalid {
			t.Errorf("%v should fail when f is nil; got %v", tt.name, got)
		}
	}
}

func mkdirTree(t *testing.T, root string, level, max int) {
	if level >= max {
		return
	}
	level++
	for i := 'a'; i < 'c'; i++ {
		dir := filepath.Join(root, string(i))
		if err := Mkdir(dir, 0700); err != nil {
			t.Fatal(err)
		}
		mkdirTree(t, dir, level, max)
	}
}

// Test that simultaneous RemoveAll do not report an error.
// As long as it gets removed, we should be happy.
func TestRemoveAllRace(t *testing.T) {
	if runtime.GOOS == "windows" {
		// Windows has very strict rules about things like
		// removing directories while someone else has
		// them open. The racing doesn't work out nicely
		// like it does on Unix.
		t.Skip("skipping on windows")
	}

	n := runtime.GOMAXPROCS(16)
	defer runtime.GOMAXPROCS(n)
	root, err := os.MkdirTemp("", "issue")
	if err != nil {
		t.Fatal(err)
	}
	mkdirTree(t, root, 1, 6)
	hold := make(chan struct{})
	var wg sync.WaitGroup
	for i := 0; i < 4; i++ {
		wg.Add(1)
		go func() {
			defer wg.Done()
			<-hold
			err := RemoveAll(root)
			if err != nil {
				t.Errorf("unexpected error: %T, %q", err, err)
			}
		}()
	}
	close(hold) // let workers race to remove root
	wg.Wait()
}

// Test that reading from a pipe doesn't use up a thread.
func TestPipeThreads(t *testing.T) {
	switch runtime.GOOS {
	case "freebsd":
		t.Skip("skipping on FreeBSD; issue 19093")
	case "illumos", "solaris":
		t.Skip("skipping on Solaris and illumos; issue 19111")
	case "windows":
		t.Skip("skipping on Windows; issue 19098")
	case "plan9":
		t.Skip("skipping on Plan 9; does not support runtime poller")
	case "js":
		t.Skip("skipping on js; no support for os.Pipe")
	}

	threads := 100

	// OpenBSD has a low default for max number of files.
	if runtime.GOOS == "openbsd" {
		threads = 50
	}

	r := make([]*File, threads)
	w := make([]*File, threads)
	for i := 0; i < threads; i++ {
		rp, wp, err := Pipe()
		if err != nil {
			for j := 0; j < i; j++ {
				r[j].Close()
				w[j].Close()
			}
			t.Fatal(err)
		}
		r[i] = rp
		w[i] = wp
	}

	defer debug.SetMaxThreads(debug.SetMaxThreads(threads / 2))

	creading := make(chan bool, threads)
	cdone := make(chan bool, threads)
	for i := 0; i < threads; i++ {
		go func(i int) {
			var b [1]byte
			creading <- true
			if _, err := r[i].Read(b[:]); err != nil {
				t.Error(err)
			}
			if err := r[i].Close(); err != nil {
				t.Error(err)
			}
			cdone <- true
		}(i)
	}

	for i := 0; i < threads; i++ {
		<-creading
	}

	// If we are still alive, it means that the 100 goroutines did
	// not require 100 threads.

	for i := 0; i < threads; i++ {
		if _, err := w[i].Write([]byte{0}); err != nil {
			t.Error(err)
		}
		if err := w[i].Close(); err != nil {
			t.Error(err)
		}
		<-cdone
	}
}

func testDoubleCloseError(t *testing.T, path string) {
	file, err := Open(path)
	if err != nil {
		t.Fatal(err)
	}
	if err := file.Close(); err != nil {
		t.Fatalf("unexpected error from Close: %v", err)
	}
	if err := file.Close(); err == nil {
		t.Error("second Close did not fail")
	} else if pe, ok := err.(*PathError); !ok {
		t.Errorf("second Close returned unexpected error type %T; expected fs.PathError", pe)
	} else if pe.Err != ErrClosed {
		t.Errorf("second Close returned %q, wanted %q", err, ErrClosed)
	} else {
		t.Logf("second close returned expected error %q", err)
	}
}

func TestDoubleCloseError(t *testing.T) {
	testDoubleCloseError(t, filepath.Join(sfdir, sfname))
	testDoubleCloseError(t, sfdir)
}

func TestUserHomeDir(t *testing.T) {
	dir, err := UserHomeDir()
	if dir == "" && err == nil {
		t.Fatal("UserHomeDir returned an empty string but no error")
	}
	if err != nil {
		t.Skipf("UserHomeDir failed: %v", err)
	}
	fi, err := Stat(dir)
	if err != nil {
		t.Fatal(err)
	}
	if !fi.IsDir() {
		t.Fatalf("dir %s is not directory; type = %v", dir, fi.Mode())
	}
}

func TestDirSeek(t *testing.T) {
	if runtime.GOOS == "windows" {
		testenv.SkipFlaky(t, 36019)
	}
	wd, err := Getwd()
	if err != nil {
		t.Fatal(err)
	}
	f, err := Open(wd)
	if err != nil {
		t.Fatal(err)
	}
	dirnames1, err := f.Readdirnames(0)
	if err != nil {
		t.Fatal(err)
	}

	ret, err := f.Seek(0, 0)
	if err != nil {
		t.Fatal(err)
	}
	if ret != 0 {
		t.Fatalf("seek result not zero: %d", ret)
	}

	dirnames2, err := f.Readdirnames(0)
	if err != nil {
		t.Fatal(err)
		return
	}

	if len(dirnames1) != len(dirnames2) {
		t.Fatalf("listings have different lengths: %d and %d\n", len(dirnames1), len(dirnames2))
	}
	for i, n1 := range dirnames1 {
		n2 := dirnames2[i]
		if n1 != n2 {
			t.Fatalf("different name i=%d n1=%s n2=%s\n", i, n1, n2)
		}
	}
}

func TestReaddirSmallSeek(t *testing.T) {
	// See issue 37161. Read only one entry from a directory,
	// seek to the beginning, and read again. We should not see
	// duplicate entries.
	if runtime.GOOS == "windows" {
		testenv.SkipFlaky(t, 36019)
	}
	wd, err := Getwd()
	if err != nil {
		t.Fatal(err)
	}
	df, err := Open(filepath.Join(wd, "testdata", "issue37161"))
	if err != nil {
		t.Fatal(err)
	}
	names1, err := df.Readdirnames(1)
	if err != nil {
		t.Fatal(err)
	}
	if _, err = df.Seek(0, 0); err != nil {
		t.Fatal(err)
	}
	names2, err := df.Readdirnames(0)
	if err != nil {
		t.Fatal(err)
	}
	if len(names2) != 3 {
		t.Fatalf("first names: %v, second names: %v", names1, names2)
	}
}

// isDeadlineExceeded reports whether err is or wraps os.ErrDeadlineExceeded.
// We also check that the error has a Timeout method that returns true.
func isDeadlineExceeded(err error) bool {
	if !IsTimeout(err) {
		return false
	}
	if !errors.Is(err, ErrDeadlineExceeded) {
		return false
	}
	return true
}

// Test that opening a file does not change its permissions.  Issue 38225.
func TestOpenFileKeepsPermissions(t *testing.T) {
	t.Parallel()
	dir := t.TempDir()
	name := filepath.Join(dir, "x")
	f, err := Create(name)
	if err != nil {
		t.Fatal(err)
	}
	if err := f.Close(); err != nil {
		t.Error(err)
	}
	f, err = OpenFile(name, O_WRONLY|O_CREATE|O_TRUNC, 0)
	if err != nil {
		t.Fatal(err)
	}
	if fi, err := f.Stat(); err != nil {
		t.Error(err)
	} else if fi.Mode()&0222 == 0 {
		t.Errorf("f.Stat.Mode after OpenFile is %v, should be writable", fi.Mode())
	}
	if err := f.Close(); err != nil {
		t.Error(err)
	}
	if fi, err := Stat(name); err != nil {
		t.Error(err)
	} else if fi.Mode()&0222 == 0 {
		t.Errorf("Stat after OpenFile is %v, should be writable", fi.Mode())
	}
}

func TestDirFS(t *testing.T) {
<<<<<<< HEAD
	if runtime.GOOS == "windows" {
		t.Skip("workaround for dev.regabi/dev.typeparams until #42637 is fixed")
=======
	// On Windows, we force the MFT to update by reading the actual metadata from GetFileInformationByHandle and then
	// explicitly setting that. Otherwise it might get out of sync with FindFirstFile. See golang.org/issues/42637.
	if runtime.GOOS == "windows" {
		if err := filepath.WalkDir("./testdata/dirfs", func(path string, d fs.DirEntry, err error) error {
			if err != nil {
				t.Fatal(err)
			}
			info, err := d.Info()
			if err != nil {
				t.Fatal(err)
			}
			stat, err := Stat(path) // This uses GetFileInformationByHandle internally.
			if err != nil {
				t.Fatal(err)
			}
			if stat.ModTime() == info.ModTime() {
				return nil
			}
			if err := Chtimes(path, stat.ModTime(), stat.ModTime()); err != nil {
				t.Log(err) // We only log, not die, in case the test directory is not writable.
			}
			return nil
		}); err != nil {
			t.Fatal(err)
		}
>>>>>>> bf0f7c9d
	}
	if err := fstest.TestFS(DirFS("./testdata/dirfs"), "a", "b", "dir/x"); err != nil {
		t.Fatal(err)
	}
}

func TestReadFileProc(t *testing.T) {
	// Linux files in /proc report 0 size,
	// but then if ReadFile reads just a single byte at offset 0,
	// the read at offset 1 returns EOF instead of more data.
	// ReadFile has a minimum read size of 512 to work around this,
	// but test explicitly that it's working.
	name := "/proc/sys/fs/pipe-max-size"
	if _, err := Stat(name); err != nil {
		t.Skip(err)
	}
	data, err := ReadFile(name)
	if err != nil {
		t.Fatal(err)
	}
	if len(data) == 0 || data[len(data)-1] != '\n' {
		t.Fatalf("read %s: not newline-terminated: %q", name, data)
	}
}<|MERGE_RESOLUTION|>--- conflicted
+++ resolved
@@ -2690,10 +2690,6 @@
 }
 
 func TestDirFS(t *testing.T) {
-<<<<<<< HEAD
-	if runtime.GOOS == "windows" {
-		t.Skip("workaround for dev.regabi/dev.typeparams until #42637 is fixed")
-=======
 	// On Windows, we force the MFT to update by reading the actual metadata from GetFileInformationByHandle and then
 	// explicitly setting that. Otherwise it might get out of sync with FindFirstFile. See golang.org/issues/42637.
 	if runtime.GOOS == "windows" {
@@ -2719,7 +2715,6 @@
 		}); err != nil {
 			t.Fatal(err)
 		}
->>>>>>> bf0f7c9d
 	}
 	if err := fstest.TestFS(DirFS("./testdata/dirfs"), "a", "b", "dir/x"); err != nil {
 		t.Fatal(err)
