// Copyright 2009 The Go Authors. All rights reserved.
// Use of this source code is governed by a BSD-style
// license that can be found in the LICENSE file.

// Package sha256 implements the SHA224 and SHA256 hash algorithms as defined
// in FIPS 180-4.
package sha256

import (
	"crypto"
<<<<<<< HEAD
	"crypto/internal/boring"
=======
	"encoding/binary"
>>>>>>> 3ce865d7
	"errors"
	"hash"
)

func init() {
	crypto.RegisterHash(crypto.SHA224, New224)
	crypto.RegisterHash(crypto.SHA256, New)
}

// The size of a SHA256 checksum in bytes.
const Size = 32

// The size of a SHA224 checksum in bytes.
const Size224 = 28

// The blocksize of SHA256 and SHA224 in bytes.
const BlockSize = 64

const (
	chunk     = 64
	init0     = 0x6A09E667
	init1     = 0xBB67AE85
	init2     = 0x3C6EF372
	init3     = 0xA54FF53A
	init4     = 0x510E527F
	init5     = 0x9B05688C
	init6     = 0x1F83D9AB
	init7     = 0x5BE0CD19
	init0_224 = 0xC1059ED8
	init1_224 = 0x367CD507
	init2_224 = 0x3070DD17
	init3_224 = 0xF70E5939
	init4_224 = 0xFFC00B31
	init5_224 = 0x68581511
	init6_224 = 0x64F98FA7
	init7_224 = 0xBEFA4FA4
)

// digest represents the partial evaluation of a checksum.
type digest struct {
	h     [8]uint32
	x     [chunk]byte
	nx    int
	len   uint64
	is224 bool // mark if this digest is SHA-224
}

const (
	magic224      = "sha\x02"
	magic256      = "sha\x03"
	marshaledSize = len(magic256) + 8*4 + chunk + 8
)

func (d *digest) MarshalBinary() ([]byte, error) {
	b := make([]byte, 0, marshaledSize)
	if d.is224 {
		b = append(b, magic224...)
	} else {
		b = append(b, magic256...)
	}
	b = appendUint32(b, d.h[0])
	b = appendUint32(b, d.h[1])
	b = appendUint32(b, d.h[2])
	b = appendUint32(b, d.h[3])
	b = appendUint32(b, d.h[4])
	b = appendUint32(b, d.h[5])
	b = appendUint32(b, d.h[6])
	b = appendUint32(b, d.h[7])
	b = append(b, d.x[:d.nx]...)
	b = b[:len(b)+len(d.x)-int(d.nx)] // already zero
	b = appendUint64(b, d.len)
	return b, nil
}

func (d *digest) UnmarshalBinary(b []byte) error {
	if len(b) < len(magic224) || (d.is224 && string(b[:len(magic224)]) != magic224) || (!d.is224 && string(b[:len(magic256)]) != magic256) {
		return errors.New("crypto/sha256: invalid hash state identifier")
	}
	if len(b) != marshaledSize {
		return errors.New("crypto/sha256: invalid hash state size")
	}
	b = b[len(magic224):]
	b, d.h[0] = consumeUint32(b)
	b, d.h[1] = consumeUint32(b)
	b, d.h[2] = consumeUint32(b)
	b, d.h[3] = consumeUint32(b)
	b, d.h[4] = consumeUint32(b)
	b, d.h[5] = consumeUint32(b)
	b, d.h[6] = consumeUint32(b)
	b, d.h[7] = consumeUint32(b)
	b = b[copy(d.x[:], b):]
	b, d.len = consumeUint64(b)
	d.nx = int(d.len % chunk)
	return nil
}

func appendUint64(b []byte, x uint64) []byte {
	var a [8]byte
	binary.BigEndian.PutUint64(a[:], x)
	return append(b, a[:]...)
}

func appendUint32(b []byte, x uint32) []byte {
	var a [4]byte
	binary.BigEndian.PutUint32(a[:], x)
	return append(b, a[:]...)
}

func consumeUint64(b []byte) ([]byte, uint64) {
	_ = b[7]
	x := uint64(b[7]) | uint64(b[6])<<8 | uint64(b[5])<<16 | uint64(b[4])<<24 |
		uint64(b[3])<<32 | uint64(b[2])<<40 | uint64(b[1])<<48 | uint64(b[0])<<56
	return b[8:], x
}

func consumeUint32(b []byte) ([]byte, uint32) {
	_ = b[3]
	x := uint32(b[3]) | uint32(b[2])<<8 | uint32(b[1])<<16 | uint32(b[0])<<24
	return b[4:], x
}

func (d *digest) Reset() {
	if !d.is224 {
		d.h[0] = init0
		d.h[1] = init1
		d.h[2] = init2
		d.h[3] = init3
		d.h[4] = init4
		d.h[5] = init5
		d.h[6] = init6
		d.h[7] = init7
	} else {
		d.h[0] = init0_224
		d.h[1] = init1_224
		d.h[2] = init2_224
		d.h[3] = init3_224
		d.h[4] = init4_224
		d.h[5] = init5_224
		d.h[6] = init6_224
		d.h[7] = init7_224
	}
	d.nx = 0
	d.len = 0
}

// New returns a new hash.Hash computing the SHA256 checksum. The Hash
// also implements encoding.BinaryMarshaler and
// encoding.BinaryUnmarshaler to marshal and unmarshal the internal
// state of the hash.
func New() hash.Hash {
	if boring.Enabled {
		return boring.NewSHA256()
	}
	d := new(digest)
	d.Reset()
	return d
}

// New224 returns a new hash.Hash computing the SHA224 checksum.
func New224() hash.Hash {
	if boring.Enabled {
		return boring.NewSHA224()
	}
	d := new(digest)
	d.is224 = true
	d.Reset()
	return d
}

func (d *digest) Size() int {
	if !d.is224 {
		return Size
	}
	return Size224
}

func (d *digest) BlockSize() int { return BlockSize }

func (d *digest) Write(p []byte) (nn int, err error) {
	boring.Unreachable()
	nn = len(p)
	d.len += uint64(nn)
	if d.nx > 0 {
		n := copy(d.x[d.nx:], p)
		d.nx += n
		if d.nx == chunk {
			block(d, d.x[:])
			d.nx = 0
		}
		p = p[n:]
	}
	if len(p) >= chunk {
		n := len(p) &^ (chunk - 1)
		block(d, p[:n])
		p = p[n:]
	}
	if len(p) > 0 {
		d.nx = copy(d.x[:], p)
	}
	return
}

func (d *digest) Sum(in []byte) []byte {
	boring.Unreachable()
	// Make a copy of d so that caller can keep writing and summing.
	d0 := *d
	hash := d0.checkSum()
	if d0.is224 {
		return append(in, hash[:Size224]...)
	}
	return append(in, hash[:]...)
}

func (d *digest) checkSum() [Size]byte {
	len := d.len
	// Padding. Add a 1 bit and 0 bits until 56 bytes mod 64.
	var tmp [64]byte
	tmp[0] = 0x80
	if len%64 < 56 {
		d.Write(tmp[0 : 56-len%64])
	} else {
		d.Write(tmp[0 : 64+56-len%64])
	}

	// Length in bits.
	len <<= 3
	binary.BigEndian.PutUint64(tmp[:], len)
	d.Write(tmp[0:8])

	if d.nx != 0 {
		panic("d.nx != 0")
	}

	var digest [Size]byte

	binary.BigEndian.PutUint32(digest[0:], d.h[0])
	binary.BigEndian.PutUint32(digest[4:], d.h[1])
	binary.BigEndian.PutUint32(digest[8:], d.h[2])
	binary.BigEndian.PutUint32(digest[12:], d.h[3])
	binary.BigEndian.PutUint32(digest[16:], d.h[4])
	binary.BigEndian.PutUint32(digest[20:], d.h[5])
	binary.BigEndian.PutUint32(digest[24:], d.h[6])
	if !d.is224 {
		binary.BigEndian.PutUint32(digest[28:], d.h[7])
	}

	return digest
}

// Sum256 returns the SHA256 checksum of the data.
func Sum256(data []byte) [Size]byte {
	if boring.Enabled {
		h := New()
		h.Write(data)
		var ret [Size]byte
		h.Sum(ret[:0])
		return ret
	}
	var d digest
	d.Reset()
	d.Write(data)
	return d.checkSum()
}

// Sum224 returns the SHA224 checksum of the data.
func Sum224(data []byte) (sum224 [Size224]byte) {
	if boring.Enabled {
		h := New224()
		h.Write(data)
		var ret [Size224]byte
		h.Sum(ret[:0])
		return ret
	}
	var d digest
	d.is224 = true
	d.Reset()
	d.Write(data)
	sum := d.checkSum()
	copy(sum224[:], sum[:Size224])
	return
}<|MERGE_RESOLUTION|>--- conflicted
+++ resolved
@@ -8,11 +8,8 @@
 
 import (
 	"crypto"
-<<<<<<< HEAD
 	"crypto/internal/boring"
-=======
 	"encoding/binary"
->>>>>>> 3ce865d7
 	"errors"
 	"hash"
 )
